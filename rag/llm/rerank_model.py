#
#  Copyright 2024 The InfiniFlow Authors. All Rights Reserved.
#
#  Licensed under the Apache License, Version 2.0 (the "License");
#  you may not use this file except in compliance with the License.
#  You may obtain a copy of the License at
#
#      http://www.apache.org/licenses/LICENSE-2.0
#
#  Unless required by applicable law or agreed to in writing, software
#  distributed under the License is distributed on an "AS IS" BASIS,
#  WITHOUT WARRANTIES OR CONDITIONS OF ANY KIND, either express or implied.
#  See the License for the specific language governing permissions and
#  limitations under the License.
#
import re
import threading
from collections.abc import Iterable
from urllib.parse import urljoin

import requests
import httpx
from huggingface_hub import snapshot_download
import os
from abc import ABC
import numpy as np
from yarl import URL

from api import settings
from api.utils.file_utils import get_home_cache_dir
from rag.utils import num_tokens_from_string, truncate
import json


# sigmoid函数，用于将分数归一化到0-1之间
def sigmoid(x):
    """sigmoid函数，用于将分数归一化到0-1之间
    Args:
        x: 输入值
    Returns:
        归一化后的值
    """
    return 1 / (1 + np.exp(-x))


# 重排序模型模块
# 提供多种重排序服务的实现，用于对检索结果进行重新排序，提高检索准确性

# 基础抽象类，定义了重排序模型的基本接口
class Base(ABC):
    """重排序模型的基础抽象类
    定义了重排序模型的基本接口
    """
    def __init__(self, key, model_name):
        """初始化重排序模型
        Args:
            key: API密钥
            model_name: 模型名称
        """
        pass

    # 计算查询文本与文档列表的相似度分数
    def similarity(self, query: str, texts: list):
        """计算查询文本与文档列表的相似度分数
        Args:
            query: 查询文本
            texts: 文档列表
        Returns:
            相似度分数列表和token数量
        Raises:
            NotImplementedError: 如果子类未实现此方法
        """
        raise NotImplementedError("Please implement encode method!")

    # 计算响应中的总token数
    def total_token_count(self, resp):
        """计算响应中的总token数
        Args:
            resp: API响应对象
        Returns:
            总token数
        """
        try:
            return resp.usage.total_tokens
        except Exception:
            pass
        try:
            return resp["usage"]["total_tokens"]
        except Exception:
            pass
        return 0


# 默认的重排序模型实现类，使用FlagEmbedding库
class DefaultRerank(Base):
    """默认的重排序模型实现类
    使用FlagEmbedding库进行重排序
    """
    _model = None
    _model_lock = threading.Lock()

    def __init__(self, key, model_name, **kwargs):
        """
        初始化默认重排序模型
        如果下载HuggingFace模型遇到问题，可以尝试以下解决方案：

        Linux系统:
        export HF_ENDPOINT=https://hf-mirror.com

        Windows系统:
        祝你好运 ^_-
        """
        if not settings.LIGHTEN and not DefaultRerank._model:
            import torch
            from FlagEmbedding import FlagReranker
            with DefaultRerank._model_lock:
                if not DefaultRerank._model:
                    try:
                        # 尝试从本地加载模型
                        DefaultRerank._model = FlagReranker(
                            os.path.join(get_home_cache_dir(), re.sub(r"^[a-zA-Z0-9]+/", "", model_name)),
                            use_fp16=torch.cuda.is_available())
                    except Exception:
                        # 如果本地加载失败，从HuggingFace下载模型
                        model_dir = snapshot_download(repo_id=model_name,
                                                      local_dir=os.path.join(get_home_cache_dir(),
                                                                             re.sub(r"^[a-zA-Z0-9]+/", "", model_name)),
                                                      local_dir_use_symlinks=False)
                        DefaultRerank._model = FlagReranker(model_dir, use_fp16=torch.cuda.is_available())
        self._model = DefaultRerank._model
        self._dynamic_batch_size = 8
        self._min_batch_size = 1

    def torch_empty_cache(self):
        try:
            import torch
            torch.cuda.empty_cache()
        except Exception as e:
            print(f"Error emptying cache: {e}")

    def _process_batch(self, pairs, max_batch_size=None):
        """template method for subclass call"""
        old_dynamic_batch_size = self._dynamic_batch_size
        if max_batch_size is not None:
            self._dynamic_batch_size = max_batch_size
        res = []
        i = 0
        while i < len(pairs):
            current_batch = self._dynamic_batch_size
            max_retries = 5
            retry_count = 0
            while retry_count < max_retries:
                try:
                    # call subclass implemented batch processing calculation
                    batch_scores = self._compute_batch_scores(pairs[i:i + current_batch])
                    res.extend(batch_scores)
                    i += current_batch
                    self._dynamic_batch_size = min(self._dynamic_batch_size * 2, 8)
                    break
                except RuntimeError as e:
                    if "CUDA out of memory" in str(e) and current_batch > self._min_batch_size:
                        current_batch = max(current_batch // 2, self._min_batch_size)
                        self.torch_empty_cache()
                        retry_count += 1
                    else:
                        raise
            if retry_count >= max_retries:
                raise RuntimeError("max retry times, still cannot process batch, please check your GPU memory")
            self.torch_empty_cache()

        self._dynamic_batch_size = old_dynamic_batch_size
        return np.array(res)

    def _compute_batch_scores(self, batch_pairs, max_length=None):
        if max_length is None:
            scores = self._model.compute_score(batch_pairs)
        else:
            scores = self._model.compute_score(batch_pairs, max_length=max_length)
        scores = sigmoid(np.array(scores)).tolist()
        if not isinstance(scores, Iterable):
            scores = [scores]
        return scores

    def similarity(self, query: str, texts: list):
        """计算查询文本与文档列表的相似度分数
        Args:
            query: 查询文本
            texts: 文档列表
        Returns:
            相似度分数列表和token数量
        """
        # 构建查询-文档对
        pairs = [(query, truncate(t, 2048)) for t in texts]
        token_count = 0
        for _, t in pairs:
            token_count += num_tokens_from_string(t)
        batch_size = 4096
<<<<<<< HEAD
        res = self._process_batch(pairs, max_batch_size=batch_size)
=======
        res = []
        # 分批计算相似度分数
        for i in range(0, len(pairs), batch_size):
            scores = self._model.compute_score(pairs[i:i + batch_size], max_length=2048)
            # 使用sigmoid函数将分数归一化到0-1之间
            scores = sigmoid(np.array(scores)).tolist()
            if isinstance(scores, float):
                res.append(scores)
            else:
                res.extend(scores)
>>>>>>> eddb5f0f
        return np.array(res), token_count


# Jina重排序模型实现类
class JinaRerank(Base):
    """Jina重排序模型实现类
    使用Jina API进行重排序
    """
    def __init__(self, key, model_name="jina-reranker-v2-base-multilingual",
                 base_url="https://api.jina.ai/v1/rerank"):
        """初始化Jina重排序模型
        Args:
            key: API密钥
            model_name: 模型名称
            base_url: API基础URL
        """
        self.base_url = "https://api.jina.ai/v1/rerank"
        self.headers = {
            "Content-Type": "application/json",
            "Authorization": f"Bearer {key}"
        }
        self.model_name = model_name

    def similarity(self, query: str, texts: list):
        """计算查询文本与文档列表的相似度分数
        Args:
            query: 查询文本
            texts: 文档列表
        Returns:
            相似度分数列表和token数量
        """
        # 截断过长的文本
        texts = [truncate(t, 8196) for t in texts]
        data = {
            "model": self.model_name,
            "query": query,
            "documents": texts,
            "top_n": len(texts)
        }
        # 调用API进行重排序
        res = requests.post(self.base_url, headers=self.headers, json=data).json()
        rank = np.zeros(len(texts), dtype=float)
        for d in res["results"]:
            rank[d["index"]] = d["relevance_score"]
        return rank, self.total_token_count(res)


# 有道重排序模型实现类
class YoudaoRerank(DefaultRerank):
    """有道重排序模型实现类
    继承自DefaultRerank，使用BCEmbedding库进行重排序
    """
    _model = None
    _model_lock = threading.Lock()

    def __init__(self, key=None, model_name="maidalun1020/bce-reranker-base_v1", **kwargs):
        """初始化有道重排序模型
        Args:
            key: API密钥
            model_name: 模型名称
            **kwargs: 其他参数
        """
        if not settings.LIGHTEN and not YoudaoRerank._model:
            from BCEmbedding import RerankerModel
            with YoudaoRerank._model_lock:
                if not YoudaoRerank._model:
                    try:
                        # 尝试从本地加载模型
                        YoudaoRerank._model = RerankerModel(model_name_or_path=os.path.join(
                            get_home_cache_dir(),
                            re.sub(r"^[a-zA-Z0-9]+/", "", model_name)))
                    except Exception:
                        # 如果本地加载失败，从HuggingFace下载
                        YoudaoRerank._model = RerankerModel(
                            model_name_or_path=model_name.replace(
                                "maidalun1020", "InfiniFlow"))

        self._model = YoudaoRerank._model
        self._dynamic_batch_size = 8
        self._min_batch_size = 1

    def similarity(self, query: str, texts: list):
        """计算查询文本与文档列表的相似度分数
        Args:
            query: 查询文本
            texts: 文档列表
        Returns:
            相似度分数列表和token数量
        """
        # 构建查询-文档对
        pairs = [(query, truncate(t, self._model.max_length)) for t in texts]
        token_count = 0
        for _, t in pairs:
            token_count += num_tokens_from_string(t)
        batch_size = 8
<<<<<<< HEAD
        res = self._process_batch(pairs, max_batch_size=batch_size)
=======
        res = []
        # 分批计算相似度分数
        for i in range(0, len(pairs), batch_size):
            scores = self._model.compute_score(pairs[i:i + batch_size], max_length=self._model.max_length)
            # 使用sigmoid函数将分数归一化到0-1之间
            scores = sigmoid(np.array(scores)).tolist()
            if isinstance(scores, float):
                res.append(scores)
            else:
                res.extend(scores)
>>>>>>> eddb5f0f
        return np.array(res), token_count


# Xinference重排序模型实现类
class XInferenceRerank(Base):
    """Xinference重排序模型实现类
    使用Xinference API进行重排序
    """
    def __init__(self, key="xxxxxxx", model_name="", base_url=""):
        """初始化Xinference重排序模型
        Args:
            key: API密钥
            model_name: 模型名称
            base_url: API基础URL
        """
        if base_url.find("/v1") == -1:
            base_url = urljoin(base_url, "/v1/rerank")
        if base_url.find("/rerank") == -1:
            base_url = urljoin(base_url, "/v1/rerank")
        self.model_name = model_name
        self.base_url = base_url
        self.headers = {
            "Content-Type": "application/json",
            "accept": "application/json",
            "Authorization": f"Bearer {key}"
        }

    def similarity(self, query: str, texts: list):
        """计算查询文本与文档列表的相似度分数
        Args:
            query: 查询文本
            texts: 文档列表
        Returns:
            相似度分数列表和token数量
        """
        if len(texts) == 0:
            return np.array([]), 0
        # 构建查询-文档对
        pairs = [(query, truncate(t, 4096)) for t in texts]
        token_count = 0
        for _, t in pairs:
            token_count += num_tokens_from_string(t)
        data = {
            "model": self.model_name,
            "query": query,
            "return_documents": "true",
            "return_len": "true",
            "documents": texts
        }
        # 调用API进行重排序
        res = requests.post(self.base_url, headers=self.headers, json=data).json()
        rank = np.zeros(len(texts), dtype=float)
        for d in res["results"]:
            rank[d["index"]] = d["relevance_score"]
        return rank, token_count


# LocalAI本地重排序模型实现类
class LocalAIRerank(Base):
    """LocalAI本地重排序模型实现类
    使用LocalAI API进行重排序
    """
    def __init__(self, key, model_name, base_url):
        """初始化LocalAI重排序模型
        Args:
            key: API密钥
            model_name: 模型名称
            base_url: API基础URL
        """
        if base_url.find("/rerank") == -1:
            self.base_url = urljoin(base_url, "/rerank")
        else:
            self.base_url = base_url
        self.headers = {
            "Content-Type": "application/json",
            "Authorization": f"Bearer {key}"
        }
        self.model_name = model_name.split("___")[0]

    def similarity(self, query: str, texts: list):
        """计算查询文本与文档列表的相似度分数
        Args:
            query: 查询文本
            texts: 文档列表
        Returns:
            相似度分数列表和token数量
        Raises:
            ValueError: 当API响应不包含结果时
        """
        # 截断过长的文本
        texts = [truncate(t, 500) for t in texts]
        data = {
            "model": self.model_name,
            "query": query,
            "documents": texts,
            "top_n": len(texts),
        }
        token_count = 0
        for t in texts:
            token_count += num_tokens_from_string(t)
        # 调用API进行重排序
        res = requests.post(self.base_url, headers=self.headers, json=data).json()
        rank = np.zeros(len(texts), dtype=float)
        if 'results' not in res:
            raise ValueError("response not contains results\n" + str(res))
        for d in res["results"]:
            rank[d["index"]] = d["relevance_score"]

        # 将分数归一化到0-1之间
        min_rank = np.min(rank)
        max_rank = np.max(rank)

        # 避免除零错误
        if max_rank - min_rank != 0:
            rank = (rank - min_rank) / (max_rank - min_rank)
        else:
            rank = np.zeros_like(rank)

        return rank, token_count


<<<<<<< HEAD
=======
# NVIDIA重排序模型实现类
>>>>>>> eddb5f0f
class NvidiaRerank(Base):
    """NVIDIA重排序模型实现类
    使用NVIDIA API进行重排序
    """
    def __init__(
            self, key, model_name, base_url="https://ai.api.nvidia.com/v1/retrieval/nvidia/"
    ):
        """初始化NVIDIA重排序模型
        Args:
            key: API密钥
            model_name: 模型名称
            base_url: API基础URL
        """
        if not base_url:
            base_url = "https://ai.api.nvidia.com/v1/retrieval/nvidia/"
        self.model_name = model_name

        # 根据模型名称设置不同的API端点
        if self.model_name == "nvidia/nv-rerankqa-mistral-4b-v3":
            self.base_url = os.path.join(
                base_url, "nv-rerankqa-mistral-4b-v3", "reranking"
            )

        if self.model_name == "nvidia/rerank-qa-mistral-4b":
            self.base_url = os.path.join(base_url, "reranking")
            self.model_name = "nv-rerank-qa-mistral-4b:1"

        self.headers = {
            "accept": "application/json",
            "Content-Type": "application/json",
            "Authorization": f"Bearer {key}",
        }

    def similarity(self, query: str, texts: list):
        """计算查询文本与文档列表的相似度分数
        Args:
            query: 查询文本
            texts: 文档列表
        Returns:
            相似度分数列表和token数量
        """
        token_count = num_tokens_from_string(query) + sum(
            [num_tokens_from_string(t) for t in texts]
        )
        data = {
            "model": self.model_name,
            "query": {"text": query},
            "passages": [{"text": text} for text in texts],
            "truncate": "END",
            "top_n": len(texts),
        }
        # 调用API进行重排序
        res = requests.post(self.base_url, headers=self.headers, json=data).json()
        rank = np.zeros(len(texts), dtype=float)
        for d in res["rankings"]:
            rank[d["index"]] = d["logit"]
        return rank, token_count


# LM Studio本地重排序模型实现类
class LmStudioRerank(Base):
    """LM Studio本地重排序模型实现类
    目前未实现
    """
    def __init__(self, key, model_name, base_url):
        """初始化LM Studio重排序模型
        Args:
            key: API密钥
            model_name: 模型名称
            base_url: API基础URL
        """
        pass

    def similarity(self, query: str, texts: list):
        """计算查询文本与文档列表的相似度分数
        Args:
            query: 查询文本
            texts: 文档列表
        Returns:
            相似度分数列表和token数量
        Raises:
            NotImplementedError: 因为此功能尚未实现
        """
        raise NotImplementedError("The LmStudioRerank has not been implement")


# OpenAI API重排序模型实现类
class OpenAI_APIRerank(Base):
    """OpenAI API重排序模型实现类
    使用OpenAI API进行重排序
    """
    def __init__(self, key, model_name, base_url):
        """初始化OpenAI重排序模型
        Args:
            key: API密钥
            model_name: 模型名称
            base_url: API基础URL
        """
        if base_url.find("/rerank") == -1:
            self.base_url = urljoin(base_url, "/rerank")
        else:
            self.base_url = base_url
        self.headers = {
            "Content-Type": "application/json",
            "Authorization": f"Bearer {key}"
        }
        self.model_name = model_name.split("___")[0]

    def similarity(self, query: str, texts: list):
        """计算查询文本与文档列表的相似度分数
        Args:
            query: 查询文本
            texts: 文档列表
        Returns:
            相似度分数列表和token数量
        Raises:
            ValueError: 当API响应不包含结果时
        """
        # 截断过长的文本
        texts = [truncate(t, 500) for t in texts]
        data = {
            "model": self.model_name,
            "query": query,
            "documents": texts,
            "top_n": len(texts),
        }
        token_count = 0
        for t in texts:
            token_count += num_tokens_from_string(t)
        # 调用API进行重排序
        res = requests.post(self.base_url, headers=self.headers, json=data).json()
        rank = np.zeros(len(texts), dtype=float)
        if 'results' not in res:
            raise ValueError("response not contains results\n" + str(res))
        for d in res["results"]:
            rank[d["index"]] = d["relevance_score"]

        # 将分数归一化到0-1之间
        min_rank = np.min(rank)
        max_rank = np.max(rank)

        # 避免除零错误
        if max_rank - min_rank != 0:
            rank = (rank - min_rank) / (max_rank - min_rank)
        else:
            rank = np.zeros_like(rank)

        return rank, token_count


# CoHere重排序模型实现类
class CoHereRerank(Base):
    def __init__(self, key, model_name, base_url=None):
        from cohere import Client

        self.client = Client(api_key=key, base_url=base_url)
        self.model_name = model_name.split("___")[0]

    def similarity(self, query: str, texts: list):
        token_count = num_tokens_from_string(query) + sum(
            [num_tokens_from_string(t) for t in texts]
        )
        # 调用API进行重排序
        res = self.client.rerank(
            model=self.model_name,
            query=query,
            documents=texts,
            top_n=len(texts),
            return_documents=False,
        )
        rank = np.zeros(len(texts), dtype=float)
        for d in res.results:
            rank[d.index] = d.relevance_score
        return rank, token_count


# TogetherAI重排序模型实现类
class TogetherAIRerank(Base):
    def __init__(self, key, model_name, base_url):
        pass

    def similarity(self, query: str, texts: list):
        raise NotImplementedError("The api has not been implement")


# SILICONFLOW重排序模型实现类
class SILICONFLOWRerank(Base):
    def __init__(
            self, key, model_name, base_url="https://api.siliconflow.cn/v1/rerank"
    ):
        if not base_url:
            base_url = "https://api.siliconflow.cn/v1/rerank"
        self.model_name = model_name
        self.base_url = base_url
        self.headers = {
            "accept": "application/json",
            "content-type": "application/json",
            "authorization": f"Bearer {key}",
        }

    def similarity(self, query: str, texts: list):
        payload = {
            "model": self.model_name,
            "query": query,
            "documents": texts,
            "top_n": len(texts),
            "return_documents": False,
            "max_chunks_per_doc": 1024,
            "overlap_tokens": 80,
        }
        # 调用API进行重排序
        response = requests.post(
            self.base_url, json=payload, headers=self.headers
        ).json()
        rank = np.zeros(len(texts), dtype=float)
        if "results" not in response:
            return rank, 0

        for d in response["results"]:
            rank[d["index"]] = d["relevance_score"]
        return (
            rank,
            response["meta"]["tokens"]["input_tokens"] + response["meta"]["tokens"]["output_tokens"],
        )


# 百度文心一言重排序模型实现类
class BaiduYiyanRerank(Base):
    def __init__(self, key, model_name, base_url=None):
        from qianfan.resources import Reranker

        key = json.loads(key)
        ak = key.get("yiyan_ak", "")
        sk = key.get("yiyan_sk", "")
        self.client = Reranker(ak=ak, sk=sk)
        self.model_name = model_name

    def similarity(self, query: str, texts: list):
        # 调用API进行重排序
        res = self.client.do(
            model=self.model_name,
            query=query,
            documents=texts,
            top_n=len(texts),
        ).body
        rank = np.zeros(len(texts), dtype=float)
        for d in res["results"]:
            rank[d["index"]] = d["relevance_score"]
        return rank, self.total_token_count(res)


# Voyage重排序模型实现类
class VoyageRerank(Base):
    def __init__(self, key, model_name, base_url=None):
        import voyageai

        self.client = voyageai.Client(api_key=key)
        self.model_name = model_name

    def similarity(self, query: str, texts: list):
        rank = np.zeros(len(texts), dtype=float)
        if not texts:
            return rank, 0
        # 调用API进行重排序
        res = self.client.rerank(
            query=query, documents=texts, model=self.model_name, top_k=len(texts)
        )
        for r in res.results:
            rank[r.index] = r.relevance_score
        return rank, res.total_tokens


# 通义千问重排序模型实现类
class QWenRerank(Base):
    def __init__(self, key, model_name='gte-rerank', base_url=None, **kwargs):
        import dashscope
        self.api_key = key
        self.model_name = dashscope.TextReRank.Models.gte_rerank if model_name is None else model_name

    def similarity(self, query: str, texts: list):
        import dashscope
        from http import HTTPStatus
        # 调用API进行重排序
        resp = dashscope.TextReRank.call(
            api_key=self.api_key,
            model=self.model_name,
            query=query,
            documents=texts,
            top_n=len(texts),
            return_documents=False
        )
        rank = np.zeros(len(texts), dtype=float)
        if resp.status_code == HTTPStatus.OK:
            for r in resp.output.results:
                rank[r.index] = r.relevance_score
            return rank, resp.usage.total_tokens
        else:
            raise ValueError(f"Error calling QWenRerank model {self.model_name}: {resp.status_code} - {resp.text}")


<<<<<<< HEAD
class HuggingfaceRerank(DefaultRerank):
    @staticmethod
    def post(query: str, texts: list, url="127.0.0.1"):
        exc = None
        scores = [0 for _ in range(len(texts))]
        batch_size = 8
        for i in range(0, len(texts), batch_size):
            try:
                res = requests.post(f"http://{url}/rerank", headers={"Content-Type": "application/json"},
                                    json={"query": query, "texts": texts[i: i + batch_size],
                                          "raw_scores": False, "truncate": True})
                for o in res.json():
                    scores[o["index"] + i] = o["score"]
            except Exception as e:
                exc = e

        if exc:
            raise exc
        return np.array(scores)

    def __init__(self, key, model_name="BAAI/bge-reranker-v2-m3", base_url="http://127.0.0.1"):
        self.model_name = model_name.split("___")[0]
        self.base_url = base_url

    def similarity(self, query: str, texts: list) -> tuple[np.ndarray, int]:
        if not texts:
            return np.array([]), 0
        token_count = 0
        for t in texts:
            token_count += num_tokens_from_string(t)
        return HuggingfaceRerank.post(query, texts, self.base_url), token_count


=======
# GPUStack重排序模型实现类
>>>>>>> eddb5f0f
class GPUStackRerank(Base):
    def __init__(
            self, key, model_name, base_url
    ):
        if not base_url:
            raise ValueError("url cannot be None")

        self.model_name = model_name
        self.base_url = str(URL(base_url) / "v1" / "rerank")
        self.headers = {
            "accept": "application/json",
            "content-type": "application/json",
            "authorization": f"Bearer {key}",
        }

    def similarity(self, query: str, texts: list):
        payload = {
            "model": self.model_name,
            "query": query,
            "documents": texts,
            "top_n": len(texts),
        }

        try:
            # 调用API进行重排序
            response = requests.post(
                self.base_url, json=payload, headers=self.headers
            )
            response.raise_for_status()
            response_json = response.json()

            rank = np.zeros(len(texts), dtype=float)
            if "results" not in response_json:
                return rank, 0

            token_count = 0
            for t in texts:
                token_count += num_tokens_from_string(t)

            for result in response_json["results"]:
                rank[result["index"]] = result["relevance_score"]

            return (
                rank,
                token_count,
            )

        except httpx.HTTPStatusError as e:
            raise ValueError(
                f"Error calling GPUStackRerank model {self.model_name}: {e.response.status_code} - {e.response.text}")
<|MERGE_RESOLUTION|>--- conflicted
+++ resolved
@@ -195,20 +195,7 @@
         for _, t in pairs:
             token_count += num_tokens_from_string(t)
         batch_size = 4096
-<<<<<<< HEAD
         res = self._process_batch(pairs, max_batch_size=batch_size)
-=======
-        res = []
-        # 分批计算相似度分数
-        for i in range(0, len(pairs), batch_size):
-            scores = self._model.compute_score(pairs[i:i + batch_size], max_length=2048)
-            # 使用sigmoid函数将分数归一化到0-1之间
-            scores = sigmoid(np.array(scores)).tolist()
-            if isinstance(scores, float):
-                res.append(scores)
-            else:
-                res.extend(scores)
->>>>>>> eddb5f0f
         return np.array(res), token_count
 
 
@@ -304,20 +291,7 @@
         for _, t in pairs:
             token_count += num_tokens_from_string(t)
         batch_size = 8
-<<<<<<< HEAD
         res = self._process_batch(pairs, max_batch_size=batch_size)
-=======
-        res = []
-        # 分批计算相似度分数
-        for i in range(0, len(pairs), batch_size):
-            scores = self._model.compute_score(pairs[i:i + batch_size], max_length=self._model.max_length)
-            # 使用sigmoid函数将分数归一化到0-1之间
-            scores = sigmoid(np.array(scores)).tolist()
-            if isinstance(scores, float):
-                res.append(scores)
-            else:
-                res.extend(scores)
->>>>>>> eddb5f0f
         return np.array(res), token_count
 
 
@@ -439,10 +413,8 @@
         return rank, token_count
 
 
-<<<<<<< HEAD
-=======
+
 # NVIDIA重排序模型实现类
->>>>>>> eddb5f0f
 class NvidiaRerank(Base):
     """NVIDIA重排序模型实现类
     使用NVIDIA API进行重排序
@@ -743,7 +715,6 @@
             raise ValueError(f"Error calling QWenRerank model {self.model_name}: {resp.status_code} - {resp.text}")
 
 
-<<<<<<< HEAD
 class HuggingfaceRerank(DefaultRerank):
     @staticmethod
     def post(query: str, texts: list, url="127.0.0.1"):
@@ -777,9 +748,8 @@
         return HuggingfaceRerank.post(query, texts, self.base_url), token_count
 
 
-=======
+
 # GPUStack重排序模型实现类
->>>>>>> eddb5f0f
 class GPUStackRerank(Base):
     def __init__(
             self, key, model_name, base_url
